<<<<<<< HEAD
import { Injectable } from '@nestjs/common';
import * as PDFDocument from 'pdfkit';
import { SupabaseService } from '../supabase/supabase.service';

export interface FinancialReportData {
  transactions: any[];
  period: string;
  totalExpense: number;
  categoryBreakdown: { category: string; amount: number; percentage: number }[];
  userId: string;
  userName: string;
}

@Injectable()
export class PdfGeneratorService {
  
  /**
   * Generate financial report PDF
   */
  async generateFinancialReportPdf(reportData: FinancialReportData): Promise<Buffer> {
    return new Promise((resolve, reject) => {
      try {
        const doc = new PDFDocument({ size: 'A4', margin: 50 });
        const chunks: Buffer[] = [];

        doc.on('data', chunk => chunks.push(chunk));
        doc.on('end', () => resolve(Buffer.concat(chunks)));

        // Header
        this.addHeader(doc, reportData);
        
        // Summary Section
        this.addSummarySection(doc, reportData);
        
        // Category Breakdown
        this.addCategoryBreakdown(doc, reportData);
        
        // Transactions Detail
        this.addTransactionDetails(doc, reportData);
        
        // Footer
        this.addFooter(doc);

        doc.end();
      } catch (error) {
        reject(error);
      }
    });
  }

  /**
   * Add header to PDF
   */
  private addHeader(doc: PDFKit.PDFDocument, data: FinancialReportData) {
    // Title
    doc.fontSize(24)
       .fillColor('#1a365d')
       .text('LAPORAN KEUANGAN', 50, 50, { align: 'center' });
    
    // Subtitle
    doc.fontSize(16)
       .fillColor('#4a5568')
       .text(`Periode: ${data.period}`, 50, 80, { align: 'center' });

    // User info
    doc.fontSize(12)
       .fillColor('#2d3748')
       .text(`Nama: ${data.userName}`, 50, 110)
       .text(`Tanggal Cetak: ${new Date().toLocaleDateString('id-ID')}`, 50, 125);

    // Line separator
    doc.moveTo(50, 150)
       .lineTo(545, 150)
       .strokeColor('#e2e8f0')
       .lineWidth(1)
       .stroke();
  }

  /**
   * Add summary section
   */
  private addSummarySection(doc: PDFKit.PDFDocument, data: FinancialReportData) {
    let currentY = 170;

    // Summary title
    doc.fontSize(16)
       .fillColor('#1a365d')
       .text('RINGKASAN PENGELUARAN', 50, currentY);

    currentY += 30;

    // Total expense box
    doc.rect(50, currentY, 495, 60)
       .fillAndStroke('#f7fafc', '#e2e8f0');

    doc.fontSize(14)
       .fillColor('#2d3748')
       .text('Total Pengeluaran:', 70, currentY + 15)
       .fontSize(20)
       .fillColor('#e53e3e')
       .text(this.formatRupiah(data.totalExpense), 70, currentY + 35);

    // Statistics
    doc.fontSize(12)
       .fillColor('#4a5568')
       .text(`Jumlah Transaksi: ${data.transactions.length}`, 300, currentY + 15)
       .text(`Rata-rata per transaksi: ${this.formatRupiah(data.totalExpense / data.transactions.length || 0)}`, 300, currentY + 30)
       .text(`Periode: ${data.period}`, 300, currentY + 45);
  }

  /**
   * Add category breakdown
   */
  private addCategoryBreakdown(doc: PDFKit.PDFDocument, data: FinancialReportData) {
    let currentY = 280;

    // Category title
    doc.fontSize(16)
       .fillColor('#1a365d')
       .text('BREAKDOWN PER KATEGORI', 50, currentY);

    currentY += 30;

    // Table header
    doc.rect(50, currentY, 495, 25)
       .fillAndStroke('#4299e1', '#3182ce');

    doc.fontSize(12)
       .fillColor('#ffffff')
       .text('Kategori', 70, currentY + 8)
       .text('Jumlah', 250, currentY + 8)
       .text('Persentase', 400, currentY + 8);

    currentY += 25;

    // Category rows
    data.categoryBreakdown.forEach((item, index) => {
      const bgColor = index % 2 === 0 ? '#f7fafc' : '#ffffff';
      
      doc.rect(50, currentY, 495, 20)
         .fillAndStroke(bgColor, '#e2e8f0');

      doc.fontSize(11)
         .fillColor('#2d3748')
         .text(item.category, 70, currentY + 5)
         .text(this.formatRupiah(item.amount), 250, currentY + 5)
         .text(`${item.percentage.toFixed(1)}%`, 400, currentY + 5);

      currentY += 20;
    });
  }

  /**
   * Add transaction details
   */
  private addTransactionDetails(doc: PDFKit.PDFDocument, data: FinancialReportData) {
    let currentY = 500;

    // Check if we need a new page
    if (currentY + 200 > 750) {
      doc.addPage();
      currentY = 50;
    }

    // Transactions title
    doc.fontSize(16)
       .fillColor('#1a365d')
       .text('DETAIL TRANSAKSI', 50, currentY);

    currentY += 30;

    // Table header
    doc.rect(50, currentY, 495, 25)
       .fillAndStroke('#38a169', '#2f855a');

    doc.fontSize(10)
       .fillColor('#ffffff')
       .text('Tanggal', 60, currentY + 8)
       .text('Deskripsi', 130, currentY + 8)
       .text('Kategori', 300, currentY + 8)
       .text('Nominal', 420, currentY + 8);

    currentY += 25;

    // Transaction rows (show latest 20 transactions)
    const recentTransactions = data.transactions.slice(0, 20);
    
    recentTransactions.forEach((transaction, index) => {
      // Check if we need a new page
      if (currentY > 720) {
        doc.addPage();
        currentY = 50;
        
        // Re-add header on new page
        doc.rect(50, currentY, 495, 25)
           .fillAndStroke('#38a169', '#2f855a');

        doc.fontSize(10)
           .fillColor('#ffffff')
           .text('Tanggal', 60, currentY + 8)
           .text('Deskripsi', 130, currentY + 8)
           .text('Kategori', 300, currentY + 8)
           .text('Nominal', 420, currentY + 8);

        currentY += 25;
      }

      const bgColor = index % 2 === 0 ? '#f7fafc' : '#ffffff';
      
      doc.rect(50, currentY, 495, 20)
         .fillAndStroke(bgColor, '#e2e8f0');

      const tanggal = new Date(transaction.tanggal).toLocaleDateString('id-ID');
      const deskripsi = this.truncateText(transaction.deskripsi, 20);

      doc.fontSize(9)
         .fillColor('#2d3748')
         .text(tanggal, 60, currentY + 5)
         .text(deskripsi, 130, currentY + 5)
         .text(transaction.kategori, 300, currentY + 5)
         .text(this.formatRupiah(transaction.nominal), 420, currentY + 5);

      currentY += 20;
    });

    // Show more transactions note
    if (data.transactions.length > 20) {
      currentY += 10;
      doc.fontSize(10)
         .fillColor('#718096')
         .text(`Menampilkan 20 dari ${data.transactions.length} transaksi terbaru`, 50, currentY, { align: 'center' });
    }
  }

  /**
   * Add footer
   */
  private addFooter(doc: PDFKit.PDFDocument) {
    const pageHeight = doc.page.height;
    
    doc.fontSize(8)
       .fillColor('#718096')
       .text('Generated by Lumine Financial Assistant', 50, pageHeight - 50, { align: 'center' })
       .text(`© ${new Date().getFullYear()} - Laporan ini dibuat secara otomatis`, 50, pageHeight - 35, { align: 'center' });
  }

  /**
   * Format rupiah
   */
  private formatRupiah(amount: number): string {
    return new Intl.NumberFormat('id-ID', {
      style: 'currency',
      currency: 'IDR',
      minimumFractionDigits: 0,
      maximumFractionDigits: 0
    }).format(amount);
  }

  /**
   * Truncate text
   */
  private truncateText(text: string, maxLength: number): string {
    if (text.length <= maxLength) return text;
    return text.substring(0, maxLength - 3) + '...';
  }

  /**
   * Get financial data for PDF report
   */
  async getFinancialReportData(userId: string, period: 'today' | 'week' | 'month' = 'month'): Promise<FinancialReportData> {
    let startDate: Date;
    let periodText: string;

    const now = new Date();

    switch (period) {
      case 'today':
        startDate = new Date(now.getFullYear(), now.getMonth(), now.getDate());
        periodText = `Hari ini (${now.toLocaleDateString('id-ID')})`;
        break;
      case 'week':
        startDate = new Date(now.getTime() - 7 * 24 * 60 * 60 * 1000);
        periodText = `7 Hari Terakhir (${startDate.toLocaleDateString('id-ID')} - ${now.toLocaleDateString('id-ID')})`;
        break;
      case 'month':
      default:
        startDate = new Date(now.getFullYear(), now.getMonth(), 1);
        periodText = `Bulan ${now.toLocaleDateString('id-ID', { month: 'long', year: 'numeric' })}`;
        break;
    }

    try {
      // Get transactions - filter by 'pengirim' not 'user_id'
      const { data: transactions, error } = await SupabaseService.getClient()
        .from('transactions')
        .select('*')
        .eq('pengirim', userId)
        .gte('tanggal', startDate.toISOString().split('T')[0])
        .order('tanggal', { ascending: false });

      if (error) throw error;

      const validTransactions = transactions || [];
      const totalExpense = validTransactions.reduce((sum, t) => sum + (t.nominal || 0), 0);

      // Category breakdown
      const categoryMap = new Map<string, number>();
      validTransactions.forEach(t => {
        const category = t.kategori || 'Lainnya';
        categoryMap.set(category, (categoryMap.get(category) || 0) + (t.nominal || 0));
      });

      const categoryBreakdown = Array.from(categoryMap.entries())
        .map(([category, amount]) => ({
          category,
          amount,
          percentage: (amount / totalExpense) * 100
        }))
        .sort((a, b) => b.amount - a.amount);

      return {
        transactions: validTransactions,
        period: periodText,
        totalExpense,
        categoryBreakdown,
        userId: userId, // Keep as is for identification
        userName: userId || 'User' // Use full name, not split by @
      };
    } catch (error) {
      throw new Error(`Failed to get financial data: ${error.message}`);
    }
  }

  /**
   * Get financial report data by custom date range
   */
  async getFinancialReportDataByDateRange(
    userId: string, 
    startDate: string, 
    endDate: string, 
    periodLabel: string
  ): Promise<FinancialReportData> {
    try {
      // Get transactions - filter by 'pengirim' not 'user_id'
      const { data: transactions, error } = await SupabaseService.getClient()
        .from('transactions')
        .select('*')
        .eq('pengirim', userId)
        .gte('tanggal', startDate)
        .lte('tanggal', endDate)
        .order('tanggal', { ascending: false });

      if (error) throw error;

      const validTransactions = transactions || [];
      const totalExpense = validTransactions.reduce((sum, t) => sum + (t.nominal || 0), 0);

      // Category breakdown
      const categoryMap = new Map<string, number>();
      validTransactions.forEach(t => {
        const category = t.kategori || 'Lainnya';
        categoryMap.set(category, (categoryMap.get(category) || 0) + (t.nominal || 0));
      });

      const categoryBreakdown = Array.from(categoryMap.entries())
        .map(([category, amount]) => ({
          category,
          amount,
          percentage: totalExpense > 0 ? (amount / totalExpense) * 100 : 0
        }))
        .sort((a, b) => b.amount - a.amount);

      return {
        transactions: validTransactions,
        period: periodLabel,
        totalExpense,
        categoryBreakdown,
        userId: userId,
        userName: userId || 'User'
      };
    } catch (error) {
      throw new Error(`Failed to get financial data by date range: ${error.message}`);
    }
  }
}
=======
>>>>>>> 53affa53
<|MERGE_RESOLUTION|>--- conflicted
+++ resolved
@@ -1,4 +1,3 @@
-<<<<<<< HEAD
 import { Injectable } from '@nestjs/common';
 import * as PDFDocument from 'pdfkit';
 import { SupabaseService } from '../supabase/supabase.service';
@@ -383,6 +382,4 @@
       throw new Error(`Failed to get financial data by date range: ${error.message}`);
     }
   }
-}
-=======
->>>>>>> 53affa53
+}