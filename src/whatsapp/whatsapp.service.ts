import { Injectable, Logger, OnModuleInit } from '@nestjs/common';
import makeWASocket, { DisconnectReason, useMultiFileAuthState, WASocket, AnyMessageContent } from '@whiskeysockets/baileys';
import * as qrcode from 'qrcode-terminal';
import * as fs from 'fs';
import * as path from 'path';
import { Boom } from '@hapi/boom';
import { MessageProcessorService } from './message-processor.service';

@Injectable()
export class WhatsAppService implements OnModuleInit {
  private sock: WASocket;
  private readonly logger = new Logger(WhatsAppService.name);
  constructor(private readonly messageProcessor: MessageProcessorService) {}

  async onModuleInit() {
    await this.initWhatsApp();
  }

  async initWhatsApp() {
    const { state, saveCreds } = await useMultiFileAuthState(path.resolve('baileys_auth_info'));
    this.sock = makeWASocket({
      auth: state
    });
    this.sock.ev.on('creds.update', saveCreds);
    this.sock.ev.on('connection.update', ({ connection, lastDisconnect, qr }) => {
      if (connection === 'close') {
        const shouldReconnect = lastDisconnect?.error instanceof Boom && lastDisconnect.error.output.statusCode !== DisconnectReason.loggedOut;
        this.logger.warn(`Connection closed. Reconnecting: ${shouldReconnect}`);
        if (shouldReconnect) this.initWhatsApp();
      } else if (connection === 'open') {
        this.logger.log('WhatsApp connected!');
      }
      if (qr) {
        this.logger.log('Scan QR code to connect Lumine WhatsApp bot.');
        qrcode.generate(qr, { small: true });
      }
    });
    this.sock.ev.on('messages.upsert', async ({ messages, type }) => {
      if (type !== 'notify') return;
      // Proses semua pesan secara paralel
      await Promise.all(messages.map(async (msg) => {
        if (!msg.message) return;
        // Only process text messages from chats (not status/broadcast)
        if ((msg.message.conversation || msg.message.extendedTextMessage) && msg.key.remoteJid && !msg.key.remoteJid.endsWith('@broadcast')) {
          await this.handleIncomingMessage(msg);
        }
      }));
    });
  }

  async handleIncomingMessage(msg: any) {
    try {
      let typingSent = false;
      let typingMsg;
      let typingTimeout: NodeJS.Timeout | undefined;
      
      // Mulai proses AI dan timeout bersamaan
      const aiPromise = this.messageProcessor.processMessage(msg);
      const timeoutPromise = new Promise<void>(resolve => {
        typingTimeout = setTimeout(async () => {
          typingSent = true;
          typingMsg = await this.sock.sendMessage(msg.key.remoteJid, { text: 'Lumine sedang menyiapkan jawabannya...' }, { quoted: msg });
          resolve();
<<<<<<< HEAD
        }, 200);
=======
        }, 1500);
>>>>>>> 53affa53
      });
      
      // Tunggu mana yang lebih dulu selesai: AI atau timeout
      const result = await Promise.race([aiPromise.then(() => 'ai'), timeoutPromise.then(() => 'timeout')]);
      let response, log;
      
      if (result === 'ai') {
        // AI selesai duluan, batalkan timeout
        if (typingTimeout) clearTimeout(typingTimeout);
        response = await aiPromise;
      } else {
        // Timeout duluan, tunggu AI selesai
        response = await aiPromise;
      }

      // Handle different response types
      if (response) {
        log = response.log;
        
        // If response includes an image (for chart commands)
        if (response.image && response.imageCaption) {
<<<<<<< HEAD
          // Send image with caption
          await this.sock.sendMessage(msg.key.remoteJid, {
            image: response.image,
            caption: response.imageCaption
          }, { quoted: msg });
          
          this.logger.log(log);
        }
        // If response includes a document (for PDF reports)
        else if (response.document && response.documentCaption) {
          // Send document with caption
          await this.sock.sendMessage(msg.key.remoteJid, {
            document: response.document,
            mimetype: 'application/pdf',
            fileName: `Laporan_Keuangan_${new Date().toISOString().split('T')[0]}.pdf`,
            caption: response.documentCaption
          }, { quoted: msg });
=======
          // Delete typing message if sent
          if (typingSent && typingMsg) {
            try {
              await this.sock.sendMessage(msg.key.remoteJid, { delete: typingMsg.key });
            } catch (e) {
              this.logger.warn('Could not delete typing message');
            }
          }
>>>>>>> 53affa53
          
          // Send image with caption
          await this.sock.sendMessage(msg.key.remoteJid, {
            image: response.image,
            caption: response.imageCaption
          }, { quoted: msg });
          
          this.logger.log(log);
        } 
        // Standard text reply
        else if (response.reply) {
<<<<<<< HEAD
=======
          // Delete typing message if sent
          if (typingSent && typingMsg) {
            try {
              await this.sock.sendMessage(msg.key.remoteJid, { delete: typingMsg.key });
            } catch (e) {
              this.logger.warn('Could not delete typing message');
            }
          }
          
>>>>>>> 53affa53
          await this.sock.sendMessage(msg.key.remoteJid, { text: response.reply }, { quoted: msg });
          this.logger.log(log);
        }
      }
      
    } catch (e) {
      this.logger.error(`Error processing message: ${e}`);
      await this.sendMessage(msg.key.remoteJid, 'Maaf, Lumine sedang tidak bisa menjawab sekarang. Silakan coba beberapa saat lagi.', msg);
    }
  }

  async sendMessage(jid: string, text: string, msg: any) {
    // Kirim jawaban dalam satu bubble, apapun panjangnya
    await this.sock.sendMessage(jid, { text }, { quoted: msg });
  }
}<|MERGE_RESOLUTION|>--- conflicted
+++ resolved
@@ -61,11 +61,7 @@
           typingSent = true;
           typingMsg = await this.sock.sendMessage(msg.key.remoteJid, { text: 'Lumine sedang menyiapkan jawabannya...' }, { quoted: msg });
           resolve();
-<<<<<<< HEAD
         }, 200);
-=======
-        }, 1500);
->>>>>>> 53affa53
       });
       
       // Tunggu mana yang lebih dulu selesai: AI atau timeout
@@ -87,7 +83,6 @@
         
         // If response includes an image (for chart commands)
         if (response.image && response.imageCaption) {
-<<<<<<< HEAD
           // Send image with caption
           await this.sock.sendMessage(msg.key.remoteJid, {
             image: response.image,
@@ -105,16 +100,6 @@
             fileName: `Laporan_Keuangan_${new Date().toISOString().split('T')[0]}.pdf`,
             caption: response.documentCaption
           }, { quoted: msg });
-=======
-          // Delete typing message if sent
-          if (typingSent && typingMsg) {
-            try {
-              await this.sock.sendMessage(msg.key.remoteJid, { delete: typingMsg.key });
-            } catch (e) {
-              this.logger.warn('Could not delete typing message');
-            }
-          }
->>>>>>> 53affa53
           
           // Send image with caption
           await this.sock.sendMessage(msg.key.remoteJid, {
@@ -126,18 +111,6 @@
         } 
         // Standard text reply
         else if (response.reply) {
-<<<<<<< HEAD
-=======
-          // Delete typing message if sent
-          if (typingSent && typingMsg) {
-            try {
-              await this.sock.sendMessage(msg.key.remoteJid, { delete: typingMsg.key });
-            } catch (e) {
-              this.logger.warn('Could not delete typing message');
-            }
-          }
-          
->>>>>>> 53affa53
           await this.sock.sendMessage(msg.key.remoteJid, { text: response.reply }, { quoted: msg });
           this.logger.log(log);
         }
